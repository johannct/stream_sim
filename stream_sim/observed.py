--- conflicted
+++ resolved
@@ -212,17 +212,11 @@
             print("'flag' column not found, skipping filtering.")
 
         # Convert coordinates (Phi1, Phi2) into (ra,dec)
-<<<<<<< HEAD
         endpoints = kwargs.pop("endpoints", None)
         self.stream = self.phi_to_radec(data["phi1"], data["phi2"], endpoints=endpoints)
         pix = hp.ang2pix(
             4096, self.stream.icrs.ra.deg, self.stream.icrs.dec.deg, lonlat=True
         )
-=======
-        endpoints = kwargs.pop('endpoints',None)
-        self.stream = self.phi_to_radec(data['phi1'],data['phi2'],endpoints=endpoints)
-        pix = hp.ang2pix(4096, self.stream.icrs.ra.deg,  self.stream.icrs.dec.deg, lonlat=True)
->>>>>>> 9d14cbd5
 
         # Estimate the extinction, errors
         extinction_g, extinction_r = self.extinction(pix)
@@ -232,7 +226,6 @@
         )
 
         # Sample observed magnitude for every stars
-<<<<<<< HEAD
         mag_g_meas, mag_r_meas = self.sample(
             mag_g=data["mag_g"] + extinction_g,
             mag_r=data["mag_r"] + extinction_r,
@@ -257,32 +250,6 @@
 
         if kwargs.get("save"):
             self._save_injected_data(data, kwargs.get("folder", None))
-=======
-        mag_g_meas,mag_r_meas = self.sample(mag_g=data['mag_g']+extinction_g,mag_r=data['mag_r']+extinction_r,magerr_g=magerr_g,magerr_r=magerr_r)
-
-        new_columns = pd.DataFrame({
-        'mag_g_meas': mag_g_meas,
-        'magerr_g': magerr_g,
-        'mag_r_meas': mag_r_meas,
-        'magerr_r': magerr_r,
-        'ra' :self.stream.icrs.ra.deg,
-        'dec':self.stream.icrs.dec.deg
-        })
-
-        # Reset the index to force alignment by row position
-        data = data.reset_index(drop=True)
-        new_columns = new_columns.reset_index(drop=True)
-        # Concatenate along axis=1 (columns)
-        data = pd.concat([data, new_columns], axis=1)
-
-        # Apply detection threshold
-        data['flag_detection_r']=self.detect_flag(pix,mag_r = data['mag_r'],**kwargs)
-        data['flag_detection_g']=self.detect_flag(pix,mag_g = data['mag_g'],**kwargs)
-        data['flag_detection'] = (data['flag_detection_r']==1)&(data['flag_detection_g']==1)
-
-        if kwargs.get('save'):
-            self._save_injected_data(data, kwargs.get('folder', None))
->>>>>>> 9d14cbd5
 
         return data
 
@@ -400,7 +367,6 @@
         magerr_r = kwargs.pop("magerr_r")
 
         # Convert to a flux uncertainty and then transform back to a magnitude
-<<<<<<< HEAD
         flux_g_meas = StreamObserved.magToFlux(mag_g) + np.random.normal(
             scale=self.getFluxError(mag_g, magerr_g)
         )
@@ -416,20 +382,8 @@
 
         return mag_g_meas, mag_r_meas
 
-    def detect_flag(self, pix, mag_r, **kwargs):
-        """
-=======
-        flux_g_meas = StreamObserved.magToFlux(mag_g) + np.random.normal(scale=self.getFluxError(mag_g, magerr_g))
-        mag_g_meas = np.where(flux_g_meas > 0., StreamObserved.fluxToMag(flux_g_meas), 99.)
-        flux_r_meas = StreamObserved.magToFlux(mag_r) + np.random.normal(scale=self.getFluxError(mag_r, magerr_r))
-        mag_r_meas = np.where(flux_r_meas > 0., StreamObserved.fluxToMag(flux_r_meas), 99.)
-        
-        return mag_g_meas,mag_r_meas
-
-
     def detect_flag(self, pix, mag_r=None, mag_g=None, **kwargs):
-        """_summary_
->>>>>>> 9d14cbd5
+        """
         Apply the survey selection over the given stars/pixels.
         Args:
             pix (Healpy pixels)
@@ -440,16 +394,6 @@
         Returns:
             boolean list: 1 for detected stars, 0 for the others
         """
-<<<<<<< HEAD
-        maglim0 = kwargs.pop("maglim0", 25.0)
-        theshold = np.random.uniform(size=len(mag_r)) < self.completeness(
-            mag_r + (maglim0 - np.clip(self.maglim_map_r[pix], 20.0, 26.0))
-        )
-        cover = self.coverage[pix] > 0.1
-        detected = theshold & cover
-        return detected
-
-=======
         # Default parameters
         maglim0 = kwargs.pop('maglim0', 25.0) # magnitude limit in the initial completeness
         saturation0 = kwargs.pop('saturation0', 16.4) # saturation limit in the initial completeness
@@ -475,8 +419,6 @@
         return threshold
 
 
-    
->>>>>>> 9d14cbd5
     def _save_injected_data(self, data, folder):
         """
         Save the injected data to a CSV file.
